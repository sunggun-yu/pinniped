# Copyright 2020-2021 the Pinniped contributors. All Rights Reserved.
# SPDX-License-Identifier: Apache-2.0

# Describe the capabilities of the cluster against which the integration tests will run.
capabilities:

  # Is it possible to borrow the cluster's signing key from the kube API server?
  clusterSigningKeyIsAvailable: true

<<<<<<< HEAD
  # Will the cluster successfully provision a load balancer if requested?
  hasExternalLoadBalancerProvider: false
=======
  # Does the cluster allow requests without authentication?
  # https://kubernetes.io/docs/reference/access-authn-authz/authentication/#anonymous-requests
  anonymousAuthenticationSupported: true
>>>>>>> 2319606c
<|MERGE_RESOLUTION|>--- conflicted
+++ resolved
@@ -7,11 +7,9 @@
   # Is it possible to borrow the cluster's signing key from the kube API server?
   clusterSigningKeyIsAvailable: true
 
-<<<<<<< HEAD
   # Will the cluster successfully provision a load balancer if requested?
   hasExternalLoadBalancerProvider: false
-=======
+
   # Does the cluster allow requests without authentication?
   # https://kubernetes.io/docs/reference/access-authn-authz/authentication/#anonymous-requests
-  anonymousAuthenticationSupported: true
->>>>>>> 2319606c
+  anonymousAuthenticationSupported: true