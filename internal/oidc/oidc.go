--- conflicted
+++ resolved
@@ -88,13 +88,7 @@
 	}
 }
 
-<<<<<<< HEAD
 func FositeOauth2Helper(oauthStore interface{}, issuer string, hmacSecretOfLengthAtLeast32 []byte) fosite.OAuth2Provider {
-	oauthConfig := &compose.Config{
-		EnforcePKCEForPublicClients: true,
-		IDTokenIssuer:               issuer,
-=======
-func FositeOauth2Helper(issuerURL string, oauthStore fosite.Storage, hmacSecretOfLengthAtLeast32 []byte) fosite.OAuth2Provider {
 	oauthConfig := &compose.Config{
 		AuthorizeCodeLifespan: 3 * time.Minute, // seems more than long enough to exchange a code
 
@@ -103,7 +97,7 @@
 
 		RefreshTokenLifespan: 16 * time.Hour, // long enough for a single workday
 
-		IDTokenIssuer: issuerURL,
+		IDTokenIssuer: issuer,
 		TokenURL:      "", // TODO set once we have this endpoint written
 
 		ScopeStrategy:            fosite.ExactScopeStrategy, // be careful and only support exact string matching for scopes
@@ -113,7 +107,6 @@
 
 		RefreshTokenScopes:  nil, // TODO decide what makes sense when we add refresh token support
 		MinParameterEntropy: 32,  // 256 bits seems about right
->>>>>>> dfb65441
 	}
 
 	return compose.Compose(
