#!/usr/bin/env bash

# This script can be used to prepare a kind cluster and deploy the app.
# You can call this script again to redeploy the app.
# It will also output instructions on how to run the integration.

set -euo pipefail

#
# Helper functions
#
TILT_MODE=${TILT_MODE:-no}
function tilt_mode() {
  if [[ "$TILT_MODE" == "yes" ]]; then
    return 0
  fi
  return 1
}

function log_note() {
  GREEN='\033[0;32m'
  NC='\033[0m'
  if [[ $COLORTERM =~ ^(truecolor|24bit)$ ]]; then
    echo -e "${GREEN}$*${NC}"
  else
    echo "$*"
  fi
}

function log_error() {
  RED='\033[0;31m'
  NC='\033[0m'
  if [[ $COLORTERM =~ ^(truecolor|24bit)$ ]]; then
    echo -e "🙁${RED} Error: $* ${NC}"
  else
    echo ":( Error: $*"
  fi
}

function check_dependency() {
  if ! command -v "$1" >/dev/null; then
    log_error "Missing dependency..."
    log_error "$2"
    exit 1
  fi
}

#
# Handle argument parsing and help message
#
help=no
skip_build=no
clean_kind=no

while (("$#")); do
  case "$1" in
  -h | --help)
    help=yes
    shift
    ;;
  -s | --skip-build)
    skip_build=yes
    shift
    ;;
  -c | --clean)
    clean_kind=yes
    shift
    ;;
  -*)
    log_error "Unsupported flag $1" >&2
    exit 1
    ;;
  *)
    log_error "Unsupported positional arg $1" >&2
    exit 1
    ;;
  esac
done

if [[ "$help" == "yes" ]]; then
  me="$(basename "${BASH_SOURCE[0]}")"
  log_note "Usage:"
  log_note "   $me [flags]"
  log_note
  log_note "Flags:"
  log_note "   -h, --help:              print this usage"
  log_note "   -s, --skip-build:        reuse the most recently built image of the app instead of building"
  exit 1
fi

pinniped_path="$(cd "$(dirname "${BASH_SOURCE[0]}")/.." && pwd)"
cd "$pinniped_path" || exit 1

#
# Check for dependencies
#
check_dependency docker "Please install docker. See https://docs.docker.com/get-docker"
check_dependency kind "Please install kind. e.g. 'brew install kind' for MacOS"
check_dependency ytt "Please install ytt. e.g. 'brew tap k14s/tap && brew install ytt' for MacOS"
check_dependency kapp "Please install kapp. e.g. 'brew tap k14s/tap && brew install kapp' for MacOS"
check_dependency kubectl "Please install kubectl. e.g. 'brew install kubectl' for MacOS"
check_dependency htpasswd "Please install htpasswd. Should be pre-installed on MacOS. Usually found in 'apache2-utils' package for linux."

# Require kubectl >= 1.18.x
if [ "$(kubectl version --client=true --short | cut -d '.' -f 2)" -lt 18 ]; then
  log_error "kubectl >= 1.18.x is required, you have $(kubectl version --client=true --short | cut -d ':' -f2)"
  exit 1
fi

<<<<<<< HEAD
if [[ "$clean_kind" == "yes" ]]; then
  log_note "Deleting running kind clusters to prepare from a clean slate..."
  kind delete cluster
fi

#
# Setup kind and build the app
#
log_note "Checking for running kind clusters..."
if ! kind get clusters | grep -q -e '^kind$'; then
  log_note "Creating a kind cluster..."
  # single-node.yaml exposes node port 31234 as localhost:12345
  kind create cluster --config "$pinniped_path/hack/lib/kind-config/single-node.yaml"
else
  if ! kubectl cluster-info | grep master | grep -q 127.0.0.1; then
    log_error "Seems like your kubeconfig is not targeting a local cluster."
    log_error "Exiting to avoid accidentally running tests against a real cluster."
    exit 1
=======
if ! tilt_mode; then
  #
  # Setup kind and build the app
  #
  log_note "Checking for running kind clusters..."
  if ! kind get clusters | grep -q -e '^kind$'; then
    log_note "Creating a kind cluster..."
    kind create cluster
  else
    if ! kubectl cluster-info | grep master | grep -q 127.0.0.1; then
      log_error "Seems like your kubeconfig is not targeting a local cluster."
      log_error "Exiting to avoid accidentally running tests against a real cluster."
      exit 1
    fi
>>>>>>> a7c334a0
  fi

  registry="docker.io"
  repo="test/build"
  registry_repo="$registry/$repo"
  tag=$(uuidgen) # always a new tag to force K8s to reload the image on redeploy

  if [[ "$skip_build" == "yes" ]]; then
    most_recent_tag=$(docker images "$repo" --format "{{.Tag}}" | head -1)
    if [[ -n "$most_recent_tag" ]]; then
      tag="$most_recent_tag"
      do_build=no
    else
      # Oops, there was no previous build. Need to build anyway.
      do_build=yes
    fi
  else
    do_build=yes
  fi

  registry_repo_tag="${registry_repo}:${tag}"

  if [[ "$do_build" == "yes" ]]; then
    # Rebuild the code
    log_note "Docker building the app..."
    docker build . --tag "$registry_repo_tag"
  fi

  # Load it into the cluster
  log_note "Loading the app's container image into the kind cluster..."
  kind load docker-image "$registry_repo_tag"

  manifest=/tmp/manifest.yaml

  #
  # Deploy local-user-authenticator
  #
  pushd deploy-local-user-authenticator >/dev/null

  log_note "Deploying the local-user-authenticator app to the cluster..."
  ytt --file . \
    --data-value "image_repo=$registry_repo" \
    --data-value "image_tag=$tag" >"$manifest"

  kubectl apply --dry-run=client -f "$manifest" # Validate manifest schema.
  kapp deploy --yes --app local-user-authenticator --diff-changes --file "$manifest"

  popd >/dev/null

fi


test_username="test-username"
test_groups="test-group-0,test-group-1"
set +o pipefail
test_password="$(cat /dev/urandom | env LC_CTYPE=C tr -dc 'a-z0-9' | fold -w 32 | head -n 1)"
set -o pipefail
if [[ ${#test_password} -ne 32 ]]; then
  log_error "Could not create test user's random password"
  exit 1
fi
log_note "Creating test user '$test_username'..."
kubectl create secret generic "$test_username" \
  --namespace local-user-authenticator \
  --from-literal=groups="$test_groups" \
  --from-literal=passwordHash="$(htpasswd -nbBC 10 x "$test_password" | sed -e "s/^x://")" \
  --dry-run=client \
  --output yaml |
  kubectl apply -f -

#
# Deploy the Pinniped Supervisor
#
supervisor_app_name="pinniped-supervisor"
supervisor_namespace="pinniped-supervisor"

pushd deploy-supervisor >/dev/null

log_note "Deploying the Pinniped Supervisor app to the cluster..."
ytt --file . \
  --data-value "app_name=$supervisor_app_name" \
  --data-value "namespace=$supervisor_namespace" \
  --data-value "image_repo=$registry_repo" \
  --data-value "image_tag=$tag" >"$manifest"

kapp deploy --yes --app "pinniped-supervisor" --diff-changes --file "$manifest"

log_note "Adding NodePort service to expose the Pinniped Supervisor app on the kind node..."
cat <<EOF | kubectl apply -f -
apiVersion: v1
kind: Service
metadata:
  name: ${supervisor_app_name}-node-port
  namespace: $supervisor_namespace
spec:
  type: NodePort
  selector:
    app: $supervisor_app_name
  ports:
    - port: 80
      targetPort: 80
      nodePort: 31234
EOF

popd >/dev/null

#
# Deploy Pinniped
#
app_name="pinniped"
namespace="integration"
webhook_url="https://local-user-authenticator.local-user-authenticator.svc/authenticate"
webhook_ca_bundle="$(kubectl get secret local-user-authenticator-tls-serving-certificate --namespace local-user-authenticator -o 'jsonpath={.data.caCertificate}')"
discovery_url="$(TERM=dumb kubectl cluster-info | awk '/Kubernetes master/ {print $NF}')"

<<<<<<< HEAD
pushd deploy >/dev/null
=======
if ! tilt_mode; then
  #
  # Deploy Pinniped
  #
  pushd deploy >/dev/null
>>>>>>> a7c334a0

  log_note "Deploying the Pinniped app to the cluster..."
  ytt --file . \
    --data-value "app_name=$app_name" \
    --data-value "namespace=$namespace" \
    --data-value "image_repo=$registry_repo" \
    --data-value "image_tag=$tag" \
    --data-value "discovery_url=$discovery_url" >"$manifest"

  kapp deploy --yes --app "$app_name" --diff-changes --file "$manifest"

  popd >/dev/null
fi

#
# Create the environment file
#
kind_capabilities_file="$pinniped_path/test/cluster_capabilities/kind.yaml"
pinniped_cluster_capability_file_content=$(cat "$kind_capabilities_file")

cat <<EOF >/tmp/integration-test-env
# The following env vars should be set before running 'go test -v -count 1 ./test/...'
export PINNIPED_NAMESPACE=${namespace}
export PINNIPED_APP_NAME=${app_name}
export PINNIPED_TEST_USER_USERNAME=${test_username}
export PINNIPED_TEST_USER_GROUPS=${test_groups}
export PINNIPED_TEST_USER_TOKEN=${test_username}:${test_password}
export PINNIPED_TEST_WEBHOOK_ENDPOINT=${webhook_url}
export PINNIPED_TEST_WEBHOOK_CA_BUNDLE=${webhook_ca_bundle}
export PINNIPED_SUPERVISOR_NAMESPACE=${supervisor_namespace}
export PINNIPED_SUPERVISOR_APP_NAME=${supervisor_app_name}
export PINNIPED_TEST_SUPERVISOR_ADDRESS="localhost:12345"

read -r -d '' PINNIPED_CLUSTER_CAPABILITY_YAML << PINNIPED_CLUSTER_CAPABILITY_YAML_EOF || true
${pinniped_cluster_capability_file_content}
PINNIPED_CLUSTER_CAPABILITY_YAML_EOF

export PINNIPED_CLUSTER_CAPABILITY_YAML
EOF

#
# Print instructions for next steps
#
goland_vars=$(grep -v '^#' /tmp/integration-test-env | grep -E '^export .+=' | sed 's/export //g' | tr '\n' ';')

log_note
log_note "🚀 Ready to run integration tests! For example..."
log_note "    cd $pinniped_path"
log_note '    source /tmp/integration-test-env && go test -v -count 1 ./test/integration'
log_note
log_note 'Want to run integration tests in GoLand? Copy/paste this "Environment" value for GoLand run configurations:'
log_note "    ${goland_vars}PINNIPED_CLUSTER_CAPABILITY_FILE=${kind_capabilities_file}"
log_note

if ! tilt_mode; then
  log_note "You can rerun this script to redeploy local production code changes while you are working."
  log_note
  log_note "To delete the deployments, run 'kapp delete -a local-user-authenticator -y && kapp delete -a pinniped -y'."
  log_note "When you're finished, use 'kind delete cluster' to tear down the cluster."
fi<|MERGE_RESOLUTION|>--- conflicted
+++ resolved
@@ -107,41 +107,26 @@
   exit 1
 fi
 
-<<<<<<< HEAD
-if [[ "$clean_kind" == "yes" ]]; then
-  log_note "Deleting running kind clusters to prepare from a clean slate..."
-  kind delete cluster
-fi
-
-#
-# Setup kind and build the app
-#
-log_note "Checking for running kind clusters..."
-if ! kind get clusters | grep -q -e '^kind$'; then
-  log_note "Creating a kind cluster..."
-  # single-node.yaml exposes node port 31234 as localhost:12345
-  kind create cluster --config "$pinniped_path/hack/lib/kind-config/single-node.yaml"
-else
-  if ! kubectl cluster-info | grep master | grep -q 127.0.0.1; then
-    log_error "Seems like your kubeconfig is not targeting a local cluster."
-    log_error "Exiting to avoid accidentally running tests against a real cluster."
-    exit 1
-=======
 if ! tilt_mode; then
+  if [[ "$clean_kind" == "yes" ]]; then
+    log_note "Deleting running kind clusters to prepare from a clean slate..."
+    kind delete cluster
+  fi
+
   #
   # Setup kind and build the app
   #
   log_note "Checking for running kind clusters..."
   if ! kind get clusters | grep -q -e '^kind$'; then
     log_note "Creating a kind cluster..."
-    kind create cluster
+    # single-node.yaml exposes node port 31234 as localhost:12345
+    kind create cluster --config "$pinniped_path/hack/lib/kind-config/single-node.yaml"
   else
     if ! kubectl cluster-info | grep master | grep -q 127.0.0.1; then
       log_error "Seems like your kubeconfig is not targeting a local cluster."
       log_error "Exiting to avoid accidentally running tests against a real cluster."
       exit 1
     fi
->>>>>>> a7c334a0
   fi
 
   registry="docker.io"
@@ -257,15 +242,11 @@
 webhook_ca_bundle="$(kubectl get secret local-user-authenticator-tls-serving-certificate --namespace local-user-authenticator -o 'jsonpath={.data.caCertificate}')"
 discovery_url="$(TERM=dumb kubectl cluster-info | awk '/Kubernetes master/ {print $NF}')"
 
-<<<<<<< HEAD
-pushd deploy >/dev/null
-=======
 if ! tilt_mode; then
   #
   # Deploy Pinniped
   #
   pushd deploy >/dev/null
->>>>>>> a7c334a0
 
   log_note "Deploying the Pinniped app to the cluster..."
   ytt --file . \
